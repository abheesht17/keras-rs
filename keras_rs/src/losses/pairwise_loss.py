--- conflicted
+++ resolved
@@ -95,18 +95,14 @@
             mask = y_true.get("mask", None)
             y_true = y_true["labels"]
 
-<<<<<<< HEAD
         y_true = ops.convert_to_tensor(y_true)
         y_pred = ops.convert_to_tensor(y_pred)
         if mask is not None:
             mask = ops.convert_to_tensor(mask)
 
-        y_true, y_pred, mask = process_loss_call_inputs(y_true, y_pred, mask)
-=======
         y_true, y_pred, mask, _ = standardize_call_inputs_ranks(
             y_true, y_pred, mask
         )
->>>>>>> 5908120c
 
         losses, weights = self.compute_unreduced_loss(
             labels=y_true, logits=y_pred, mask=mask
