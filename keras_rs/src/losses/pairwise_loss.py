import abc
from typing import Any, Optional

import keras
from keras import ops

from keras_rs.src import types
from keras_rs.src.losses.pairwise_loss_utils import pairwise_comparison
from keras_rs.src.metrics.utils import standardize_call_inputs_ranks


class PairwiseLoss(keras.losses.Loss, abc.ABC):
    """Base class for pairwise ranking losses.

    Pairwise loss functions are designed for ranking tasks, where the goal is to
    correctly order items within each list. Any pairwise loss function computes
    the loss value by comparing pairs of items within each list, penalizing
    cases where an item with a higher true label has a lower predicted score
    than an item with a lower true label.

    In order to implement any kind of pairwise loss, override the
    `pairwise_loss` method.
    """

    def __init__(self, temperature: float = 1.0, **kwargs: Any) -> None:
        super().__init__(**kwargs)

        if temperature <= 0.0:
            raise ValueError(
                f"`temperature` should be a positive float. Received: "
                f"`temperature` = {temperature}."
            )

        self.temperature = temperature

        # TODO(abheesht): Add `lambda_weights`.

    @abc.abstractmethod
    def pairwise_loss(self, pairwise_logits: types.Tensor) -> types.Tensor:
        pass

    def compute_unreduced_loss(
        self,
        labels: types.Tensor,
        logits: types.Tensor,
        mask: Optional[types.Tensor] = None,
    ) -> tuple[types.Tensor, types.Tensor]:
        # Mask all values less than 0 (since less than 0 implies invalid
        # labels).
        valid_mask = ops.greater_equal(labels, ops.cast(0.0, labels.dtype))

        if mask is not None:
            valid_mask = ops.logical_and(valid_mask, mask)

        pairwise_labels, pairwise_logits = pairwise_comparison(
            labels=labels,
            logits=logits,
            mask=valid_mask,
            logits_op=ops.subtract,
        )
        pairwise_logits = ops.divide(
            pairwise_logits,
            ops.cast(self.temperature, dtype=pairwise_logits.dtype),
        )

        return self.pairwise_loss(pairwise_logits), pairwise_labels

    def call(
        self,
        y_true: types.Tensor,
        y_pred: types.Tensor,
    ) -> types.Tensor:
        """
        Args:
            y_true: tensor or dict. Ground truth values. If tensor, of shape
                `(list_size)` for unbatched inputs or `(batch_size, list_size)`
                for batched inputs. If an item has a label of -1, it is ignored
                in loss computation. If it is a dictionary, it should have two
                keys: `"labels"` and `"mask"`. `"mask"` can be used to ignore
                elements in loss computation, i.e., pairs will not be formed
                with those items. Note that the final mask is an `and` of the
                passed mask, and `labels >= 0`.
            y_pred: tensor. The predicted values, of shape `(list_size)` for
                unbatched inputs or `(batch_size, list_size)` for batched
                inputs. Should be of the same shape as `y_true`.
        """
        mask = None
        if isinstance(y_true, dict):
            if "labels" not in y_true:
                raise ValueError(
                    '`"labels"` should be present in `y_true`. Received: '
                    f"`y_true` = {y_true}"
                )

            mask = y_true.get("mask", None)
            y_true = y_true["labels"]

<<<<<<< HEAD
=======
        y_true = ops.convert_to_tensor(y_true)
        y_pred = ops.convert_to_tensor(y_pred)
        if mask is not None:
            mask = ops.convert_to_tensor(mask)

>>>>>>> a3c1a986
        y_true, y_pred, mask, _ = standardize_call_inputs_ranks(
            y_true, y_pred, mask
        )

        losses, weights = self.compute_unreduced_loss(
            labels=y_true, logits=y_pred, mask=mask
        )
        losses = ops.multiply(losses, weights)
        losses = ops.sum(losses, axis=-1)
        return losses

    def get_config(self) -> dict[str, Any]:
        config: dict[str, Any] = super().get_config()
        config.update({"temperature": self.temperature})
        return config


pairwise_loss_subclass_doc_string = (
    "Computes pairwise {loss_name} between true labels and predicted scores."
    """
    This loss function is designed for ranking tasks, where the goal is to
    correctly order items within each list. It computes the loss by comparing
    pairs of items within each list, penalizing cases where an item with a
    higher true label has a lower predicted score than an item with a lower
    true label.

    For each list of predicted scores `s` in `y_pred` and the corresponding list
    of true labels `y` in `y_true`, the loss is computed as follows:

    ```
    {formula}
    ```

    where:
      - `y_i` and `y_j` are the true labels of items `i` and `j`, respectively.
      - `s_i` and `s_j` are the predicted scores of items `i` and `j`,
        respectively.
      - `I(y_i > y_j)` is an indicator function that equals 1 if `y_i > y_j`,
        and 0 otherwise.{explanation}
    Args:{extra_args}
        reduction: Type of reduction to apply to the loss. In almost all cases
            this should be `"sum_over_batch_size"`. Supported options are
            `"sum"`, `"sum_over_batch_size"`, `"mean"`,
            `"mean_with_sample_weight"` or `None`. `"sum"` sums the loss,
            `"sum_over_batch_size"` and `"mean"` sum the loss and divide by the
            sample size, and `"mean_with_sample_weight"` sums the loss and
            divides by the sum of the sample weights. `"none"` and `None`
            perform no aggregation. Defaults to `"sum_over_batch_size"`.
        name: Optional name for the loss instance.
        dtype: The dtype of the loss's computations. Defaults to `None`, which
            means using `keras.backend.floatx()`. `keras.backend.floatx()` is a
            `"float32"` unless set to different value
            (via `keras.backend.set_floatx()`). If a `keras.DTypePolicy` is
            provided, then the `compute_dtype` will be utilized.
    """
)<|MERGE_RESOLUTION|>--- conflicted
+++ resolved
@@ -95,14 +95,11 @@
             mask = y_true.get("mask", None)
             y_true = y_true["labels"]
 
-<<<<<<< HEAD
-=======
         y_true = ops.convert_to_tensor(y_true)
         y_pred = ops.convert_to_tensor(y_pred)
         if mask is not None:
             mask = ops.convert_to_tensor(mask)
 
->>>>>>> a3c1a986
         y_true, y_pred, mask, _ = standardize_call_inputs_ranks(
             y_true, y_pred, mask
         )
